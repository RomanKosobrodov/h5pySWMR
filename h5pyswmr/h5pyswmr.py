# -*- coding: utf-8 -*-

"""
Wrapper around h5py that synchronizes reading and writing of hdf5 files (parallel
reading is possible, writing is serialized)

Access to hdf5 files is synchronized by a solution to the readers/writers problem,
cf. http://en.wikipedia.org/wiki/Readers%E2%80%93writers_problem#The_second_readers-writers_problem

!!! IMPORTANT !!!
Note that the locks used are not recursive/reentrant. Therefore, a synchronized
method (decorated by @reader or @writer) must *not* call other synchronized
methods, otherwise we get a deadlock!
"""

from __future__ import absolute_import

import os
from functools import wraps

import h5py
import redis

from h5pyswmr.locking import redis_lock, acquire_lock, release_lock

# we make sure that redis connections do not time out
redis_conn = redis.StrictRedis(host='localhost', port=6379, db=0,
                               decode_responses=True)  # important for Python3


def reader(f):
    """
    Decorates methods reading an HDF5 file.
    """

    @wraps(f)
    def func_wrapper(self, *args, **kwargs):
        # note that the process releasing the 'w' lock may not be the
        # same as the one that acquired it, so the identifier may have
        # changed and the lock is never released!
        # => we use an identifier unique to all readers!
        identifier = 'id_reader'

        # names of locks
        mutex3 = 'mutex3__{}'.format(self.file)
        mutex1 = 'mutex1__{}'.format(self.file)
        readcount = 'readcount__{}'.format(self.file)
        lock_r = 'r__{}'.format(self.file)
        lock_w = 'w__{}'.format(self.file)

        with redis_lock(redis_conn, mutex3):
            with redis_lock(redis_conn, lock_r):
                with redis_lock(redis_conn, mutex1):
                    readcount_val = redis_conn.incr(readcount, amount=1)
<<<<<<< HEAD
                    # TODO if program execution ends here, then readcount is
                    # never decremented!
                    # logger.debug('readcount incr.: {0}'.format(readcount_val))
=======
>>>>>>> 6c58be80
                    if readcount_val == 1:
                        # The first reader sets the write lock (if readcount > 1 it
                        # is set anyway). This locks out all writers.
                        acquire_lock(redis_conn, lock_w, identifier)
        try:
            result = f(self, *args, **kwargs)  # perform reading operation
            return result
        except Exception as e:
            raise e
        finally:
            with redis_lock(redis_conn, mutex1):
                readcount_val = redis_conn.decr(readcount, amount=1)
                if readcount_val == 0:  # no readers left => release write lock
                    release_lock(redis_conn, lock_w, identifier)

    return func_wrapper


def writer(f):
    """
    Decorates methods writing to an HDF5 file.
    """

    @wraps(f)
    def func_wrapper(self, *args, **kwargs):

        # note that the process releasing the 'r' lock may not be the
        # same as the one that acquired it, so the identifier may have
        # changed and the lock is never released!!!
        # => we use an identifier unique to all writers!
        identifier = 'id_writer'

        # names of locks
        mutex2 = 'mutex2__{}'.format(self.file)
        writecount = 'writecount__{}'.format(self.file)
        lock_r = 'r__{}'.format(self.file)
        lock_w = 'w__{}'.format(self.file)

        with redis_lock(redis_conn, mutex2):
            writecount_val = redis_conn.incr(writecount, amount=1)
            if writecount_val == 1:
                acquire_lock(redis_conn, lock_r, identifier)  # block potential readers

        try:
            with redis_lock(redis_conn, lock_w):
                # perform writing operation
                return_val = f(self, *args, **kwargs)
        except Exception as e:
            raise e
        finally:
            with redis_lock(redis_conn, mutex2):
                writecount_val = redis_conn.decr(writecount, amount=1)
                if writecount_val == 0:
                    release_lock(redis_conn, lock_r, identifier)

        return return_val

    return func_wrapper


class Node(object):

    def __init__(self, file, path, attrs=None):
        """
        keyword arguments:

        file     full path to hdf5 file
        path     full path to the hdf5 node (not to be confused with path of the file)
        attrs    attributes dictionary
        """
        self.file = file
        self._path = path
        self._attrs = attrs  # TODO make attrs writable!

    @reader
    def __getitem__(self, key):
        """
        raises KeyError if object does not exist!
        """

        # sometimes the underlying hdf5 C library writes errors to stdout, e.g.,
        # if a path is not found in a file.
        # cf. http://stackoverflow.com/questions/15117128/h5py-in-memory-file-and-multiprocessing-error
        h5py._errors.silence_errors()

        if key.startswith('/'):  # absolute path
            path = key
        else:                    # relative path
            path = os.path.join(self.path, key)

        with h5py.File(self.file, 'r') as f:
            node = f[path]
            if isinstance(node, h5py.Group):
                return Group(file=self.file, path=path, attrs=dict(node.attrs))
            elif isinstance(node, h5py.Dataset):
                return Dataset(file=self.file, path=path, attrs=dict(node.attrs))
            else:
                raise Exception('not implemented!')

    @reader
    def get_attr(self, key):
        """
        Get a value for a key in the hdf5 attributes.
        Wrapper for the h5py syntax n.attrs[key].
        """

        with h5py.File(self.file, 'r') as f:
            node = f[self.path]
            return node.attrs[key]

    @writer
    def set_attr(self, key, value):
        """
        Get a value for a key in the hdf5 attributes.
        Wrapper for the h5py syntax n.attrs[key] = value.
        """

        with h5py.File(self.file, 'r+') as f:
            node = f[self.path]
            node.attrs[key] = value

    # properties
    ############

    def get_path(self):
        return self._path

    def set_path(self, path):
        raise AttributeError('path is read-only')

    path = property(get_path, set_path)

    def get_attrs(self):
        return self._attrs

    def set_attrs(self, attrs):
        raise AttributeError('attrs is read-only')

    attrs = property(get_attrs, set_attrs)


class Group(Node):
    """
    HDF5 group wrapper
    """

    def __init__(self, file, path, attrs=None):
        """
        """
        Node.__init__(self, file, path, attrs)

    def __repr__(self):
        return "<HDF5 Group (path={0})>".format(self.path)

    @writer
    def create_group(self, name):
        """
        Creates a new (sub)group with name *name* (relative or absolute path).
        Returns the new Group object.
        """

        with h5py.File(self.file, 'r+') as f:
            group = f[self.path]
            created_group = group.create_group(name)
            path = created_group.name

        return Group(self.file, path=path)

    @writer
    def require_group(self, name):
        """
        Same as create_group(), but raises a TypeError if conflicting object
        already exists.
        """

        with h5py.File(self.file, 'r+') as f:
            group = f[self.path]
            created_group = group.require_group(name)
            path = created_group.name

        return Group(self.file, path=path)

    @writer
    def create_dataset(self, **kwargs):
        """
        Keyword arguments are the same as for h5py.create_dataset() (non-keyword
        arguments are not supported), but this method accepts two additional

        Raises a TypeError if *attrs* contains unsupported types (must be a string
        or numeric type).

        keyword arguments:

        attrs       a dictionary that is used to store hdf5 attributes
        overwrite   if True, then existing dataset with same name is overwritten.
                    Otherwise an error is thrown if a dataset with this name
                    already exists.
        """

        attrs = kwargs.get('attrs', None)
        overwrite = kwargs.get('overwrite', False)
        name = kwargs['name']

        # remove additional arguments because they are not supported by h5py
        try:
            del kwargs['overwrite']
        except Exception:
            pass
        try:
            del kwargs['attrs']
        except Exception:
            pass

        with h5py.File(self.file, 'r+') as f:
            group = f[self.path]

            if overwrite and name in group:
                del group[name]
            dst = group.create_dataset(**kwargs)
            if attrs is not None:
                for key in attrs:
                    try:
                        dst.attrs[key] = attrs[key]
                    except TypeError:
                        raise TypeError('attrs contains an unsupported datatype (must be string or numeric)')

            path = dst.name

        return Dataset(self.file, path=path)

    @reader
    def keys(self):
        """
        Returns names of all direct sub-nodes, i.e., groups and datasets
        """

        with h5py.File(self.file, 'r') as f:
            return f[self.path].keys()

    @reader
    def __contains__(self, key):
        """
        Returns True if either the group contains a child node with name 'path',
        or — if 'path' is an absolute path — if 'path' denotes a node in the whole
        DB.

        keyword arguments:
        key    Either an absolute or a relative path
        """

        with h5py.File(self.file, 'r') as f:
            group = f[self.path]
            return key in group

    @writer
    def __delitem__(self, key):
        """
        Delete an object (dataset or group) from the DB.

        keyword arguments:
        key    Either an absolute or a relative path
        """

        with h5py.File(self.file, 'r+') as f:
            group = f[self.path]
            del group[key]


class File(Group):
    """
    Wrapper around the h5py.File class.
    """

    def __init__(self, *args, **kwargs):
        """
        try to open/create an h5py.File object
        note that this must be synchronized!
        """

        # this is crucial for the @writer annotation
        self.file = args[0]

        @writer
        def init(self):
            with h5py.File(*args, **kwargs) as f:
                Group.__init__(self, f.filename, '/')
        init(self)

    def __repr__(self):
        return "<HDF5 File ({0})>".format(self.file)


class Dataset(Node):
    """
    HDF5 dataset wrapper
    """

    def __init__(self, file, path, attrs=None):
        """
        """

        Node.__init__(self, file, path, attrs)

    @reader
    def __getitem__(self, slice):
        """
        implement multidimensional slicing for datasets
        """

        with h5py.File(self.file, 'r') as f:
            return f[self.path][slice]

    @writer
    def __setitem__(self, slice, value):
        """
        Broadcasting for datasets. Example: mydataset[0,:] = np.arange(100)
        """

        with h5py.File(self.file, 'r+') as f:
            f[self.path][slice] = value

    # properties
    ############

    @reader
    def get_shape(self):
        """
        Returns the shape of a dataset
        """

        with h5py.File(self.file, 'r') as f:
            return f[self.path].shape

    def set_shape(self, shape):
        raise AttributeError('shape is read-only')

    shape = property(get_shape, set_shape)<|MERGE_RESOLUTION|>--- conflicted
+++ resolved
@@ -52,12 +52,9 @@
             with redis_lock(redis_conn, lock_r):
                 with redis_lock(redis_conn, mutex1):
                     readcount_val = redis_conn.incr(readcount, amount=1)
-<<<<<<< HEAD
                     # TODO if program execution ends here, then readcount is
                     # never decremented!
                     # logger.debug('readcount incr.: {0}'.format(readcount_val))
-=======
->>>>>>> 6c58be80
                     if readcount_val == 1:
                         # The first reader sets the write lock (if readcount > 1 it
                         # is set anyway). This locks out all writers.
