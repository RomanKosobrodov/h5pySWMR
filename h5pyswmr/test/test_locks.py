--- conflicted
+++ resolved
@@ -5,13 +5,7 @@
 import unittest
 import sys
 import os
-<<<<<<< HEAD
 from multiprocessing import Process
-from threading import Thread
-=======
-import multiprocessing
-import threading
->>>>>>> aa718f03
 import time
 import random
 import signal
@@ -75,26 +69,7 @@
         """
         Test parallel read/write access
         """
-<<<<<<< HEAD
         res_name = 'test1234'
-=======
-        # test with threads and processes
-        # print("\n##### Running tests with threads... #####")
-        # TODO Library does not yet work in multithreaded environment
-        # self.run_locks_test(threading.Thread)
-        print("\n ##### Running tests with processes... #####")
-        self.run_locks_test(multiprocessing.Process)
-
-    def run_locks_test(self, threadclass):
-        """
-        Run the actual test, either with threads or processes.
-
-        Args:
-            threadclass: class, either threading.Thread or
-                multiprocessing.Process
-        """
-        res_name = 'testresource87234ncsdf'
->>>>>>> aa718f03
         resource = DummyResource(res_name)
 
         def worker_read(i, resource):
@@ -117,17 +92,10 @@
         jobs = []
         NO_WORKERS = 100
         for i in range(NO_WORKERS):
-<<<<<<< HEAD
-            if i % 3 == 1:
+            if i % 6 == 1:
                 p = Process(target=worker_write, args=(i, resource))
             else:
                 p = Process(target=worker_read, args=(i, resource))
-=======
-            if i % 6 == 1:
-                p = threadclass(target=worker_write, args=(i, resource))
-            else:
-                p = threadclass(target=worker_read, args=(i, resource))
->>>>>>> aa718f03
             p.start()
             jobs.append(p)
 
@@ -140,7 +108,6 @@
 
         # Verify if all locks have been released
         print("Testing if locks have been released...")
-        # TODO
         for key in redis_conn.keys():
             if res_name not in key:
                 continue
